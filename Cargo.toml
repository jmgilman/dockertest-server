[package]
name = "dockertest-server"
version = "0.1.5"
authors = ["Joshua Gilman <joshuagilman@gmail.com>"]
description = "A test framework built around dockertest for testing against server containers."
license = "MIT"
readme = "README.md"
repository = "https://github.com/jmgilman/dockertest-server"
keywords = ["Test", "Docker", "Suite", "Framework"]
edition = "2018"

# See more keys and their definitions at https://doc.rust-lang.org/cargo/reference/manifest.html

[features]
auth = []
database = []
hashi = []
<<<<<<< HEAD
webserver = []
=======
cloud = []
>>>>>>> 6d78cd21

[dependencies]
derive_builder = "0.10.2"
dockertest = "0.2.1"
futures = "0.3.17"
rand = "0.8.4"
type-map = "0.5.0"
tempfile = "3"

[dev-dependencies]
env_logger = "0.9.0"
reqwest = { version = "0.11.6", default-features = false, features = ["rustls-tls"] }
test-env-log = { version = "0.2.7", features = ["trace"] }
tokio-postgres = "0.7.5"
tracing = { version = "0.1.29", features = ["log"] }
tracing-subscriber = { version = "0.3.1", default-features = false, features = ["env-filter", "fmt"] }<|MERGE_RESOLUTION|>--- conflicted
+++ resolved
@@ -15,11 +15,8 @@
 auth = []
 database = []
 hashi = []
-<<<<<<< HEAD
+cloud = []
 webserver = []
-=======
-cloud = []
->>>>>>> 6d78cd21
 
 [dependencies]
 derive_builder = "0.10.2"
